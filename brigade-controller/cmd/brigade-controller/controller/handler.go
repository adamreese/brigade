package controller

import (
	"errors"
	"log"
	"strings"

	"fmt"
	"k8s.io/api/core/v1"
	apierrors "k8s.io/apimachinery/pkg/api/errors"
	metav1 "k8s.io/apimachinery/pkg/apis/meta/v1"
)

// ErrNoBuildID indicates that a secret does not have a build ID attached.
var ErrNoBuildID = errors.New("no build ID on secret")

func (c *Controller) syncSecret(secret *v1.Secret) error {
	// If a secret does not have a build ID then it cannot be tracked through
	// the system. A build ID should be a ULID.
	if bid, ok := secret.Labels["build"]; !ok || len(bid) == 0 {
		// Alternately, we could add a build ID and then re-save the secret.
		log.Printf("syncSecret: secret %s/%s has no build ID. Discarding.", secret.Namespace, secret.Name)
		return ErrNoBuildID
	}
	data := secret.Data

	log.Printf("EventHandler: type=%s provider=%s commit=%s", data["event_type"], data["event_provider"], data["commit"])

	podClient := c.clientset.CoreV1().Pods(secret.Namespace)

	if _, err := podClient.Get(secret.Name, metav1.GetOptions{}); err != nil {
		if !apierrors.IsNotFound(err) {
			return err
		}

		pid := secret.Labels["project"]
		if pid == "" {
			return errors.New("project ID not found")
		}

		secretClient := c.clientset.CoreV1().Secrets(secret.Namespace)
		project, err := secretClient.Get(pid, metav1.GetOptions{})
		if err != nil {
			return err
		}

		pod, err := c.newWorkerPod(secret, project)
		if err != nil {
			return err
		}
		if _, err := podClient.Create(&pod); err != nil {
			return err
		}
		log.Printf("Started %s for %q [%s] at %d", pod.Name, data["event_type"], data["commit"], pod.CreationTimestamp.Unix())
	}

	return nil
}

const (
<<<<<<< HEAD
	volumeName               = "brigade-build"
	volumeMountPath          = "/etc/brigade"
	sidecarVolumeName        = "vcs-sidecar"
	sidecarVolumePath        = "/vcs"
	vcsSidecarKey            = "vcsSidecar"
	serviceAccount           = "brigade-worker"
	workerImageRegistryKey   = "worker.registry"
	workerImageNameKey       = "worker.name"
	workerImageTagKey        = "worker.tag"
	workerImagePullPolicyKey = "worker.pullPolicy"
=======
	volumeName        = "brigade-build"
	volumeMountPath   = "/etc/brigade"
	sidecarVolumeName = "vcs-sidecar"
	sidecarVolumePath = "/vcs"
	vcsSidecarKey     = "vcsSidecar"
	workerCommandKey  = "workerCommand"
	serviceAccount    = "brigade-worker"
>>>>>>> e3967306
)

func (c *Controller) newWorkerPod(secret, project *v1.Secret) (v1.Pod, error) {
	envvar := func(key string) v1.EnvVar {
		name := "BRIGADE_" + strings.ToUpper(key)
		return secretRef(name, key, secret)
	}

<<<<<<< HEAD
	image, pullPolicy := c.workerImageConfig(project)
=======
	cmd := []string{"yarn", "-s", "start"}
	if cmdString, ok := project.Data[workerCommandKey]; ok {
		cmd = strings.Split(string(cmdString), " ")
	}
>>>>>>> e3967306

	podSpec := v1.PodSpec{
		ServiceAccountName: serviceAccount,
		NodeSelector: map[string]string{
			"beta.kubernetes.io/os": "linux",
		},
		Containers: []v1.Container{{
			Name:            "brigade-runner",
<<<<<<< HEAD
			Image:           image,
			ImagePullPolicy: v1.PullPolicy(pullPolicy),
			Command:         []string{"yarn", "start"},
=======
			Image:           c.WorkerImage,
			ImagePullPolicy: v1.PullPolicy(c.WorkerPullPolicy),
			Command:         cmd,
>>>>>>> e3967306
			VolumeMounts: []v1.VolumeMount{
				{
					Name:      volumeName,
					MountPath: volumeMountPath,
					ReadOnly:  true,
				},
				{
					Name:      sidecarVolumeName,
					MountPath: sidecarVolumePath,
					ReadOnly:  true,
				},
			},
			Env: []v1.EnvVar{
				envvar("project_id"),
				envvar("event_type"),
				envvar("event_provider"),
				envvar("build_name"),
				envvar("commit"),
				{
					Name: "BRIGADE_PROJECT_NAMESPACE",
					ValueFrom: &v1.EnvVarSource{
						FieldRef: &v1.ObjectFieldSelector{FieldPath: "metadata.namespace"},
					},
				},
				{
					Name:  "BRIGADE_BUILD",
					Value: secret.Labels["build"],
				},
			},
		}},
		Volumes: []v1.Volume{
			{
				Name: volumeName,
				VolumeSource: v1.VolumeSource{
					Secret: &v1.SecretVolumeSource{SecretName: secret.Name},
				},
			},
			{
				Name: sidecarVolumeName,
				VolumeSource: v1.VolumeSource{
					EmptyDir: &v1.EmptyDirVolumeSource{},
				},
			},
		},
		RestartPolicy: v1.RestartPolicyNever,
	}

	pod := v1.Pod{
		ObjectMeta: metav1.ObjectMeta{
			Name:   secret.Name,
			Labels: secret.Labels,
		},
		Spec: podSpec,
	}

	// Skip adding the sidecar pod if the script is provided already.
	if s, ok := secret.Data["script"]; ok && len(s) > 0 {
		return pod, nil
	}

	// Skip adding the sidecar pod if no sidecar pod image is supplied.
	if image, ok := project.Data[vcsSidecarKey]; ok && len(image) > 0 {
		pod.Spec.InitContainers = []v1.Container{{
			Name:            "vcs-sidecar",
			Image:           string(image),
			ImagePullPolicy: v1.PullPolicy(pullPolicy),
			VolumeMounts: []v1.VolumeMount{{
				Name:      sidecarVolumeName,
				MountPath: sidecarVolumePath,
			}},
			Env: []v1.EnvVar{
				{
					Name:  "VCS_LOCAL_PATH",
					Value: sidecarVolumePath,
				},
				secretRef("VCS_REPO", "cloneURL", project),
				secretRef("VCS_REVISION", "commit", secret),
				secretRef("VCS_AUTH_TOKEN", "github.token", project),
				secretRef("BRIGADE_REPO_KEY", "sshKey", project),
			},
		}}
	}
	return pod, nil
}

<<<<<<< HEAD
func (c *Controller) workerImageConfig(project *v1.Secret) (string, string) {
	splits := strings.Split(c.WorkerImage, ":")
	tag := splits[1]
	splits = strings.Split(splits[0], "/")
	last := len(splits) - 1
	name := splits[last]
	splits = splits[:last]
	registry := strings.Join(splits, "/")
	if n, ok := project.Data[workerImageNameKey]; ok && len(n) > 0 {
		name = string(n)
	}
	if t, ok := project.Data[workerImageTagKey]; ok && len(t) > 0 {
		tag = string(t)
	}
	if r, ok := project.Data[workerImageRegistryKey]; ok && len(r) > 0 {
		registry = string(r)
	}

	image := fmt.Sprintf("%s/%s:%s", registry, name, tag)

	pullPolicy := c.WorkerPullPolicy
	if p, ok := project.Data[workerImagePullPolicyKey]; ok && len(p) > 0 {
		pullPolicy = string(p)
	}

	return image, pullPolicy
}

// secretRef generate a SeccretKeyRef env var entry if `kye` is present in `secret`.
=======
// secretRef generate a SeccretKeyRef env var entry if `key` is present in `secret`.
>>>>>>> e3967306
// If the key does not exist a name/value pair is returned with an empty value
func secretRef(name, key string, secret *v1.Secret) v1.EnvVar {
	if _, ok := secret.Data[key]; !ok {
		return v1.EnvVar{
			Name:  name,
			Value: "",
		}
	}
	return v1.EnvVar{
		Name: name,
		ValueFrom: &v1.EnvVarSource{
			SecretKeyRef: &v1.SecretKeySelector{
				Key: key,
				LocalObjectReference: v1.LocalObjectReference{
					Name: secret.Name,
				},
			},
		},
	}
}<|MERGE_RESOLUTION|>--- conflicted
+++ resolved
@@ -58,26 +58,17 @@
 }
 
 const (
-<<<<<<< HEAD
 	volumeName               = "brigade-build"
 	volumeMountPath          = "/etc/brigade"
 	sidecarVolumeName        = "vcs-sidecar"
 	sidecarVolumePath        = "/vcs"
 	vcsSidecarKey            = "vcsSidecar"
-	serviceAccount           = "brigade-worker"
-	workerImageRegistryKey   = "worker.registry"
+	workerCommandKey         = "workerCommand"
+  workerImageRegistryKey   = "worker.registry"
 	workerImageNameKey       = "worker.name"
 	workerImageTagKey        = "worker.tag"
 	workerImagePullPolicyKey = "worker.pullPolicy"
-=======
-	volumeName        = "brigade-build"
-	volumeMountPath   = "/etc/brigade"
-	sidecarVolumeName = "vcs-sidecar"
-	sidecarVolumePath = "/vcs"
-	vcsSidecarKey     = "vcsSidecar"
-	workerCommandKey  = "workerCommand"
 	serviceAccount    = "brigade-worker"
->>>>>>> e3967306
 )
 
 func (c *Controller) newWorkerPod(secret, project *v1.Secret) (v1.Pod, error) {
@@ -86,14 +77,12 @@
 		return secretRef(name, key, secret)
 	}
 
-<<<<<<< HEAD
-	image, pullPolicy := c.workerImageConfig(project)
-=======
 	cmd := []string{"yarn", "-s", "start"}
 	if cmdString, ok := project.Data[workerCommandKey]; ok {
 		cmd = strings.Split(string(cmdString), " ")
 	}
->>>>>>> e3967306
+
+	image, pullPolicy := c.workerImageConfig(project)
 
 	podSpec := v1.PodSpec{
 		ServiceAccountName: serviceAccount,
@@ -102,15 +91,9 @@
 		},
 		Containers: []v1.Container{{
 			Name:            "brigade-runner",
-<<<<<<< HEAD
 			Image:           image,
 			ImagePullPolicy: v1.PullPolicy(pullPolicy),
-			Command:         []string{"yarn", "start"},
-=======
-			Image:           c.WorkerImage,
-			ImagePullPolicy: v1.PullPolicy(c.WorkerPullPolicy),
 			Command:         cmd,
->>>>>>> e3967306
 			VolumeMounts: []v1.VolumeMount{
 				{
 					Name:      volumeName,
@@ -196,7 +179,6 @@
 	return pod, nil
 }
 
-<<<<<<< HEAD
 func (c *Controller) workerImageConfig(project *v1.Secret) (string, string) {
 	splits := strings.Split(c.WorkerImage, ":")
 	tag := splits[1]
@@ -225,10 +207,7 @@
 	return image, pullPolicy
 }
 
-// secretRef generate a SeccretKeyRef env var entry if `kye` is present in `secret`.
-=======
 // secretRef generate a SeccretKeyRef env var entry if `key` is present in `secret`.
->>>>>>> e3967306
 // If the key does not exist a name/value pair is returned with an empty value
 func secretRef(name, key string, secret *v1.Secret) v1.EnvVar {
 	if _, ok := secret.Data[key]; !ok {
